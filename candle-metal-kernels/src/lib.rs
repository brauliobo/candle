--- conflicted
+++ resolved
@@ -65,8 +65,8 @@
 }
 primitive!(bool);
 primitive!(usize);
+primitive!(i32);
 primitive!(i64);
-primitive!(i32);
 primitive!(u32);
 primitive!(u64);
 primitive!(f32);
@@ -123,11 +123,8 @@
     Reduce,
     Mfa,
     Conv,
-<<<<<<< HEAD
     Random,
-=======
     Quantized,
->>>>>>> 403680f1
 }
 
 macro_rules! ops{
@@ -248,11 +245,8 @@
             Source::Cast => CAST,
             Source::Reduce => REDUCE,
             Source::Conv => CONV,
-<<<<<<< HEAD
             Source::Random => RANDOM,
-=======
             Source::Quantized => QUANTIZED,
->>>>>>> 403680f1
             Source::Mfa => panic!("Invalid lib"),
         }
     }
@@ -1538,6 +1532,73 @@
     Ok(())
 }
 
+#[allow(clippy::too_many_arguments)]
+pub fn call_random_uniform(
+    device: &Device,
+    command_buffer: &CommandBufferRef,
+    kernels: &Kernels,
+    name: &'static str,
+    min: f32,
+    max: f32,
+    length: usize,
+    seed: &Buffer,
+    buffer: &Buffer,
+) -> Result<(), MetalKernelError> {
+    if min >= max {
+        return Err(MetalKernelError::LoadLibraryError(
+            "min must be less than max".to_string(),
+        ));
+    }
+    let pipeline = kernels.load_pipeline(device, Source::Random, name)?;
+    let encoder = command_buffer.new_compute_command_encoder();
+
+    let odd = (length % 2 != 0) as usize;
+    let (thread_group_count, thread_group_size) = linear_split(&pipeline, length / 2 + odd);
+
+    encoder.set_compute_pipeline_state(&pipeline);
+
+    set_params!(encoder, (length, min, max, seed, buffer));
+
+    encoder.use_resource(seed, metal::MTLResourceUsage::Read);
+    encoder.use_resource(seed, metal::MTLResourceUsage::Write);
+    encoder.use_resource(buffer, metal::MTLResourceUsage::Write);
+    encoder.dispatch_thread_groups(thread_group_count, thread_group_size);
+    encoder.end_encoding();
+
+    Ok(())
+}
+
+#[allow(clippy::too_many_arguments)]
+pub fn call_random_normal(
+    device: &Device,
+    command_buffer: &CommandBufferRef,
+    kernels: &Kernels,
+    name: &'static str,
+    mean: f32,
+    stddev: f32,
+    length: usize,
+    seed: &Buffer,
+    buffer: &Buffer,
+) -> Result<(), MetalKernelError> {
+    let pipeline = kernels.load_pipeline(device, Source::Random, name)?;
+    let encoder = command_buffer.new_compute_command_encoder();
+
+    let odd = (length % 2 != 0) as usize;
+    let (thread_group_count, thread_group_size) = linear_split(&pipeline, length / 2 + odd);
+
+    encoder.set_compute_pipeline_state(&pipeline);
+
+    set_params!(encoder, (length, mean, stddev, seed, buffer));
+
+    encoder.use_resource(seed, metal::MTLResourceUsage::Read);
+    encoder.use_resource(seed, metal::MTLResourceUsage::Write);
+    encoder.use_resource(buffer, metal::MTLResourceUsage::Write);
+    encoder.dispatch_thread_groups(thread_group_count, thread_group_size);
+    encoder.end_encoding();
+
+    Ok(())
+}
+
 #[derive(Debug, Clone, Copy)]
 pub enum GgmlDType {
     Q4_0,
@@ -1712,76 +1773,5 @@
     ((m + b - 1) / b) as NSUInteger
 }
 
-#[allow(clippy::too_many_arguments)]
-pub fn call_random_uniform(
-    device: &Device,
-    command_buffer: &CommandBufferRef,
-    kernels: &Kernels,
-    name: &'static str,
-    min: f32,
-    max: f32,
-    length: usize,
-    seed: &Buffer,
-    buffer: &Buffer,
-) -> Result<(), MetalKernelError> {
-    if min >= max {
-        return Err(MetalKernelError::LoadLibraryError(
-            "min must be less than max".to_string(),
-        ));
-    }
-    let pipeline = kernels.load_pipeline(device, Source::Random, name)?;
-    let encoder = command_buffer.new_compute_command_encoder();
-
-    let odd = (length % 2 != 0) as usize;
-    let (thread_group_count, thread_group_size) = linear_split(&pipeline, length / 2 + odd);
-
-    encoder.wait_for_fence(&kernels.fence);
-    encoder.set_compute_pipeline_state(&pipeline);
-
-    set_params!(encoder, (length, min, max, seed, buffer));
-
-    encoder.use_resource(seed, metal::MTLResourceUsage::Read);
-    encoder.use_resource(seed, metal::MTLResourceUsage::Write);
-    encoder.use_resource(buffer, metal::MTLResourceUsage::Write);
-    encoder.dispatch_thread_groups(thread_group_count, thread_group_size);
-    encoder.update_fence(&kernels.fence);
-    encoder.end_encoding();
-
-    Ok(())
-}
-
-#[allow(clippy::too_many_arguments)]
-pub fn call_random_normal(
-    device: &Device,
-    command_buffer: &CommandBufferRef,
-    kernels: &Kernels,
-    name: &'static str,
-    mean: f32,
-    stddev: f32,
-    length: usize,
-    seed: &Buffer,
-    buffer: &Buffer,
-) -> Result<(), MetalKernelError> {
-    let pipeline = kernels.load_pipeline(device, Source::Random, name)?;
-    let encoder = command_buffer.new_compute_command_encoder();
-
-    let odd = (length % 2 != 0) as usize;
-    let (thread_group_count, thread_group_size) = linear_split(&pipeline, length / 2 + odd);
-
-    encoder.wait_for_fence(&kernels.fence);
-    encoder.set_compute_pipeline_state(&pipeline);
-
-    set_params!(encoder, (length, mean, stddev, seed, buffer));
-
-    encoder.use_resource(seed, metal::MTLResourceUsage::Read);
-    encoder.use_resource(seed, metal::MTLResourceUsage::Write);
-    encoder.use_resource(buffer, metal::MTLResourceUsage::Write);
-    encoder.dispatch_thread_groups(thread_group_count, thread_group_size);
-    encoder.update_fence(&kernels.fence);
-    encoder.end_encoding();
-
-    Ok(())
-}
-
 #[cfg(test)]
 mod tests;